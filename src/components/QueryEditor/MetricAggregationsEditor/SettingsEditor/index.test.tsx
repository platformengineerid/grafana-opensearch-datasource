import React from 'react';
import { fireEvent, render, screen } from '@testing-library/react';
import userEvent from '@testing-library/user-event';
import { SettingsEditor } from '.';
import { OpenSearchProvider } from '../../OpenSearchQueryContext';
import { OpenSearchDatasource } from '../../../../datasource';
import { OpenSearchQuery } from '../../../../types';

describe('Settings Editor', () => {
  describe('Raw Data', () => {
    it('Should correctly render the settings editor and trigger correct state changes', async () => {
      const metricId = '1';
      const initialSize = '500';
      const initialOrder = 'desc';
      const query: OpenSearchQuery = {
        refId: 'A',
        query: '',
        metrics: [
          {
            id: metricId,
            type: 'raw_data',
            settings: {
              size: initialSize,
<<<<<<< HEAD
              order: 'desc',
=======
              useTimeRange: true,
>>>>>>> 89b627e2
            },
          },
        ],
        bucketAggs: [],
      };

      const onChange = jest.fn();

      const { rerender } = render(
        <OpenSearchProvider query={query} datasource={{} as OpenSearchDatasource} onChange={onChange}>
          <SettingsEditor metric={query.metrics![0]} previousMetrics={[]} />
        </OpenSearchProvider>
      );

      let settingsButtonEl = screen.getByRole('button', {
        name: /Size: \d+, Order: \w+$/i,
      });

      // The metric row should have a settings button
      expect(settingsButtonEl).toBeInTheDocument();
      expect(settingsButtonEl.textContent).toBe(`Size: ${initialSize}, Order: ${initialOrder}`);

      // Open the settings editor
      fireEvent.click(settingsButtonEl);

      // The settings editor should have a Size input
      const sizeInputEl = screen.getByLabelText('Size');
      expect(sizeInputEl).toBeInTheDocument();

      // We change value and trigger a blur event to trigger an update
      const newSizeValue = '23';
      fireEvent.change(sizeInputEl, { target: { value: newSizeValue } });
      fireEvent.blur(sizeInputEl);

      // the onChange handler should have been called correctly, and the resulting
      // query state should match what expected
      expect(onChange).toHaveBeenCalledTimes(1);
      rerender(
        <OpenSearchProvider
          query={onChange.mock.calls[0][0]}
          datasource={{} as OpenSearchDatasource}
          onChange={onChange}
        >
          <SettingsEditor metric={onChange.mock.calls[0][0].metrics![0]} previousMetrics={[]} />
        </OpenSearchProvider>
      );

      settingsButtonEl = screen.getByRole('button', {
        name: /Size: \d+, Order: \w+$/i,
      });
      expect(settingsButtonEl).toBeInTheDocument();
      expect(settingsButtonEl.textContent).toBe(`Size: ${newSizeValue}, Order: ${initialOrder}`);

      let select = (await screen.findByText('Order')).nextSibling!.firstChild!;
      await fireEvent.keyDown(select, { keyCode: 40 });
      const scs = screen.getAllByLabelText('Select option');
      expect(scs).toHaveLength(2);

      // Define new value and trigger a click to update metric
      const newOrderValue = 'asc';
      await userEvent.click(screen.getByText('Ascending'));
      expect(onChange).toHaveBeenCalledTimes(2);
      //      expect(onChange).toHaveBeenCalledWith(expect.objectContaining({'order' : 'asc'}));
      rerender(
        <OpenSearchProvider
          query={onChange.mock.calls[1][0]}
          datasource={{} as OpenSearchDatasource}
          onChange={onChange}
        >
          <SettingsEditor metric={onChange.mock.calls[1][0].metrics![0]} previousMetrics={[]} />
        </OpenSearchProvider>
      );

      settingsButtonEl = screen.getByRole('button', {
        name: /Size: \d+, Order: \w+$/i,
      });
      expect(settingsButtonEl).toBeInTheDocument();
      expect(settingsButtonEl.textContent).toBe(`Size: ${newSizeValue}, Order: ${newOrderValue}`);
    });
  });
});<|MERGE_RESOLUTION|>--- conflicted
+++ resolved
@@ -21,11 +21,8 @@
             type: 'raw_data',
             settings: {
               size: initialSize,
-<<<<<<< HEAD
               order: 'desc',
-=======
               useTimeRange: true,
->>>>>>> 89b627e2
             },
           },
         ],
